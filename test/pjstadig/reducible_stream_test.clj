--- conflicted
+++ resolved
@@ -128,12 +128,8 @@
                (decode-edn! {:encoding "SJIS"}
                             (encoded-edn-data "SJIS"
                                               "昨夜のコンサートは最高でした。"))))
-<<<<<<< HEAD
-      "should propagate encoding option"))
-=======
-      "should propagate encoing option")
+      "should propagate encoding option")
   (is (closed? (edn-data {:foo "bar"}) decode-edn!)))
->>>>>>> 16f5882f
 
 (defn encoded-clojure-data
   [encoding & objs]
@@ -184,12 +180,8 @@
                (decode-clojure! {:encoding "SJIS"}
                                 (encoded-clojure-data "SJIS"
                                                       "昨夜のコンサートは最高でした。"))))
-<<<<<<< HEAD
-      "should propagate encoding option"))
-=======
-      "should propagate encoing option")
+      "should propagate encoding option")
   (is (closed? (clojure-data {:foo "bar"}) decode-clojure!)))
->>>>>>> 16f5882f
 
 (defrecord SomeNewType [])
 
@@ -218,8 +210,10 @@
            (->> (transit-stream :json (->SomeNewType))
                 (decode-transit! :json read-handlers)
                 (into [] (take 1))))
-<<<<<<< HEAD
-        "should propagate handlers")))
+        "should propagate handlers"))
+  (is (closed? (transit-stream :json {:foo "bar"})
+               (partial decode-transit! :json))
+      "should close stream"))
 
 (deftest t-decode-csv!
   (let [csv-data (.getBytes "a,b,c\n1,2,3\n4,5,6\n")]
@@ -242,10 +236,4 @@
          (->> (.getBytes "'\"a\"','\"b\"','\"c\"'\n1,2,3\n4,5,6\n")
               (decode-csv! {:quote \'})
               (into [] (take 1))))
-      "should take quote"))
-=======
-        "should propagate handlers"))
-  (is (closed? (transit-stream :json {:foo "bar"})
-               (partial decode-transit! :json))
-      "should close stream"))
->>>>>>> 16f5882f
+      "should take quote"))