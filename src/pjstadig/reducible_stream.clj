(ns pjstadig.reducible-stream
  (:require
   [clojure.edn :as edn]
   [clojure.java.io :as io])
  (:import
   (java.io Closeable EOFException PushbackReader)))

(defn- decode!*
  [r rf v f e?]
  (if (e? v)
    r
    (let [r (rf r v)]
      (if (reduced? r)
        r
        (recur r rf (f) f e?)))))

(defn- finalize
  [r rf o]
  (let [r (if (and (not (reduced? r))
                   (contains? o :eof))
            (rf r (:eof o))
            r)]
    (if (reduced? r)
      @r
      r)))

(defn decode!
  "Creates a reducible, seqable object that will decode (using the decoder
  function) a stream created by calling the specified open function (or
  clojure.java.io/input-stream if open is not specified). This object will
  manage the stream (i.e. it will close it when the object has been
  reduced/seq'ed).

  If this object is seq'ed it will entirely consume the stream, fully realize in
  memory the decoded sequence, closed close the stream, then return the
  sequence.

  If this object is reduced it will entirely consume the stream, fully realize
  in memory the decoded/reduced sequence, close the stream, then return the
  sequence.

  However, if a transducer is applied to this object it will only consume as
  much of the stream as is necessary, then it will close the stream before
  terminating the reduction early.

  An optional open function can be specified.  It will take the stream and the
  returned object will be given to the decoder function.

  If the open function is not specified, then clojure.java.io/input-stream will
  be used.

  An optional close function can be specified.  When the reduction has
  terminated the close function will be called and given the object returned
  from the open function.

  If the close function is not specified and the object returned by the open
  function implements java.io.Closeable, then it will be closed.  Otherwise the
  close function is a no-op."
  (^clojure.lang.IReduce
   [decoder streamable]
   (decode! decoder {} streamable))
  (^clojure.lang.IReduce
   [decoder {:as options :keys [open close]} streamable]
   (let [open (or open io/input-stream)
         close (or close
                   (fn close [stream]
                     (when (instance? Closeable stream)
                       (.close ^Closeable stream))))
         eof? (partial identical? ::eof)]
     (reify
       clojure.lang.IReduce
       (reduce [this rf]
         (io!
          (let [stream (open streamable)
                decode #(decoder stream ::eof)]
            (try
              (let [v (decode)]
                (finalize (if (eof? v)
                            (rf)
                            (decode!* v rf (decode) decode eof?))
                          rf
                          options))
              (finally
                (close stream))))))
       (reduce [this rf init]
         (io!
          (let [stream (open streamable)
                decode #(decoder stream ::eof)]
            (try
              (finalize (decode!* init rf (decode) decode eof?)
                        rf
                        options)
              (finally
                (close stream))))))
       clojure.lang.Seqable
       (seq [this]
         (seq (into [] this)))))))

(defn lines-open
  "Used as the open function for decoding text.  Returns a
  java.io.BufferedReader instance."
  ([streamable]
   (lines-open nil streamable))
  ([encoding streamable]
   (io/reader streamable :encoding (or encoding "UTF-8"))))

(defn lines-decoder
  "Decodes one line of text from reader returning eof if the end of the reader
  is reached."
  [^java.io.BufferedReader reader eof]
  (if-let [line (.readLine reader)]
    line
    eof))

(defn decode-lines!
  "Decodes a stream of text data line-by-line, the encoding option will be
  passed to lines-open.  If the :encoding option is not specified, it will
  default to \"UTF-8\"."
  (^clojure.lang.IReduce
   [streamable]
   (decode-lines! nil streamable))
  (^clojure.lang.IReduce
   [encoding streamable]
   (decode! lines-decoder {:open (partial lines-open encoding)} streamable)))

(defn edn-open
  "Used as the open function for decoding edn.  Returns a java.io.PushbackReader
  instance for use with clojure.edn/read."
  ([streamable]
   (edn-open nil streamable))
  ([encoding streamable]
   (PushbackReader. (io/reader streamable :encoding (or encoding "UTF-8")))))

(defn edn-decoder
  "Decodes one item from reader returning eof if the end of the reader is
  reached, and passes options along to clojure.edn/read."
  ([reader eof]
   (edn-decoder {} reader eof))
  ([options reader eof]
   (edn/read (assoc options :eof eof) reader)))

(defn decode-edn!
  "Decodes a stream of edn data, the :encoding option will be passed to
  edn-open, and all other options are passed along to clojure.edn/read.  If
  the :encoding option is not specified, it will default to \"UTF-8\"."
  (^clojure.lang.IReduce
   [streamable]
   (decode-edn! {} streamable))
  (^clojure.lang.IReduce
   [options streamable]
   (decode! (partial edn-decoder (dissoc options :encoding))
            (cond-> {:open (partial edn-open (:encoding options))}
              (contains? options :eof) (assoc :eof (:eof options)))
            streamable)))

(defn clojure-open
  "Used as the open function for decoding clojure.  Returns a
  java.io.PushbackReader instance for use with clojure.core/read."
  ([streamable]
   (clojure-open nil streamable))
  ([encoding streamable]
   (PushbackReader. (io/reader streamable :encoding (or encoding "UTF-8")))))

(defn clojure-decoder
  "Decodes one item from reader returning eof if the end of the reader is
  reached, and passes options along to clojure.core/read."
  ([reader eof]
   (clojure-decoder {} reader eof))
  ([options reader eof]
   (read (assoc options :eof eof) reader)))

(defn decode-clojure!
  "Decodes a stream of clojure data, the :encoding option will be passed to
  clojure-open, and all other options (except :read-eval and :data-readers) are
  passed along to clojure.core/read.  If the :encoding option is not specified,
  it will default to \"UTF-8\".

  If the :read-eval or :data-readers options are specified, they will be used to
  establish bindings for the duration of the reduction.  If either (or both) is
  not specified, it's value will be inherited from the bindings in place in the
  scope the reduction happens (which is not necessarily the same as the scope in
  which decode-clojure! is called)."
  (^clojure.lang.IReduce
   [streamable]
   (decode-clojure! {} streamable))
  (^clojure.lang.IReduce
   [options streamable]
   (let [bindings (select-keys options [:read-eval :data-readers])
         options (dissoc options :read-eval :data-readers)
         r (decode! (partial clojure-decoder (dissoc options :encoding))
                    (cond-> {:open (partial clojure-open (:encoding options))}
                      (contains? options :eof) (assoc :eof (:eof options)))
                    streamable)]
     (reify
       clojure.lang.IReduce
       (reduce [this rf]
         (binding [*read-eval* (if (contains? bindings :read-eval)
                                 (:read-eval bindings)
                                 *read-eval*)
                   *data-readers* (if (contains? bindings :data-readers)
                                    (:data-readers bindings)
                                    *data-readers*)]
           (.reduce r rf)))
       (reduce [this rf init]
         (binding [*read-eval* (if (contains? bindings :read-eval)
                                 (:read-eval bindings)
                                 *read-eval*)
                   *data-readers* (if (contains? bindings :data-readers)
                                    (:data-readers bindings)
                                    *data-readers*)]
           (.reduce r rf init)))))))

(defn- transit-enabled‽
  []
  (require 'cognitect.transit)
  (require 'pjstadig.reducible-stream.transit))

(defn transit-open
  "Used as the open function for decoding transit.  Passes along options to
  cognitect.transit/reader, and returns a transit reader for use with
  cognitect.transit/read."
  [type options streamable]
  (transit-enabled‽)
<<<<<<< HEAD
  (let [reader (ns-resolve 'cognitect.transit 'reader)]
    (reader (io/input-stream streamable) type options)))
=======
  (let [reader (ns-resolve 'pjstadig.reducible-stream.transit 'reader)]
    (reader type options stream)))
>>>>>>> 16f5882f

(defn transit-decoder
  "Decodes one item from reader returning eof if the end of the reader is
  reached."
  [read reader eof]
  (try
    (read reader)
    (catch RuntimeException e
      (if (instance? java.io.EOFException (.getCause e))
        eof
        (throw e)))))

(defn decode-transit!
  "Decodes a stream of transit data passing options along to
  cognitect.transit/reader."
  (^clojure.lang.IReduce
   [type streamable]
   (decode-transit! type {} streamable))
  (^clojure.lang.IReduce
   [type options streamable]
   (transit-enabled‽)
   (let [read (ns-resolve 'pjstadig.reducible-stream.transit 'read)]
     (decode! (partial transit-decoder read)
              {:open (partial transit-open type options)}
              streamable))))

(defn csv-open
  "Used as the open function for decoding CSV.  Returns a PushbackReader
  instance.  encoding is passed to java.io/reader.  If encoding is not
  specified, it defaults to \"UTF-8\"."
  ([streamable]
   (csv-open nil streamable))
  ([encoding streamable]
   (PushbackReader. (io/reader streamable :encoding (or encoding "UTF-8")))))

;; -- Copied from clojure.data.csv

(def ^:private ^:const lf
  (long \newline))
(def ^:private ^:const cr
  (long \return))
(def ^:private ^:const
  eof -1)

(defn- read-quoted-cell
  [^PushbackReader reader ^StringBuilder sb sep quote]
  (loop [ch (.read reader)]
    (condp == ch
      quote (let [next-ch (.read reader)]
              (condp == next-ch
                quote (do (.append sb (char quote))
                          (recur (.read reader)))
                sep :sep
                lf  :eol
                cr  (let [next-next-ch (.read reader)]
                      (when (not= next-next-ch lf)
                        (.unread reader next-next-ch))
                      :eol)
                eof :eof
                (throw (Exception. ^String (format "CSV error (unexpected character: %c)" next-ch)))))
      eof (throw (EOFException. "CSV error (unexpected end of file)"))
      (do (.append sb (char ch))
          (recur (.read reader))))))

(defn- read-cell
  [^PushbackReader reader ^StringBuilder sb sep quote]
  (let [first-ch (.read reader)]
    (if (== first-ch quote)
      (read-quoted-cell reader sb sep quote)
      (loop [ch first-ch]
        (condp == ch
          sep :sep
          lf  :eol
          cr (let [next-ch (.read reader)]
               (when (not= next-ch lf)
                 (.unread reader next-ch))
               :eol)
          eof :eof
          (do (.append sb (char ch))
              (recur (.read reader))))))))

(defn- read-record [reader sep quote]
  (loop [record (transient [])]
    (let [cell (StringBuilder.)
          sentinel (read-cell reader cell sep quote)]
      (if (= sentinel :sep)
        (recur (conj! record (str cell)))
        [(persistent! (conj! record (str cell))) sentinel]))))

;; -- End clojure.data.csv

(defn csv-decoder
  "Decodes one record from reader returning eof if the end of the reader is
  reached.  sep and quote are the separator and quote characters, respectively."
  [sep quote reader eof]
  (let [[record sentinel] (read-record reader sep quote)]
    (case sentinel
      :eol record
      :eof eof)))

(defn decode-csv!
  "Decodes a stream of CSV data a record at a time.  Options is a hash map
  containing the following keys:

    :encoding   a charset encoding name, passed to csv-open
    :separator  the char used to separate fields in a record
    :quote      the char used to delineate a quoted field
    :header     a function called with each header value before zipping the
                headers with the record values.  If header returns nil, then
                that column will be removed from the resulting map.  If
                specified, the first record will be treated as a header.  If not
                specified, the records are returned as vectors of strings,
                instead of maps"
  (^clojure.lang.IReduce
   [streamable]
   (decode-csv! {} streamable))
  (^clojure.lang.IReduce
   [options streamable]
   (let [sep (or (:separator options) \,)
         quote (or (:quote options) \")
         header (:header options)]
     (cond->> (decode! (partial csv-decoder (int sep) (int quote))
                       {:open (partial csv-open (:encoding options))}
                       streamable)
       header (eduction
               (fn ->map [rf]
                 (let [headers (volatile! nil)]
                   (fn
                     ([] (rf))
                     ([result] (rf result))
                     ([result input]
                      (if-let [headers @headers]
                        (rf result
                            (loop [m (transient {})
                                   headers (seq headers)
                                   input (seq input)]
                              (if (and headers input)
                                (let [k (header (first headers))]
                                  (recur (if k
                                           (assoc! m k (first input))
                                           m)
                                         (next headers)
                                         (next input)))
                                (persistent! m))))
                        (do (vreset! headers input)
                            result)))))))))))<|MERGE_RESOLUTION|>--- conflicted
+++ resolved
@@ -221,13 +221,8 @@
   cognitect.transit/read."
   [type options streamable]
   (transit-enabled‽)
-<<<<<<< HEAD
-  (let [reader (ns-resolve 'cognitect.transit 'reader)]
-    (reader (io/input-stream streamable) type options)))
-=======
   (let [reader (ns-resolve 'pjstadig.reducible-stream.transit 'reader)]
-    (reader type options stream)))
->>>>>>> 16f5882f
+    (reader type options streamable)))
 
 (defn transit-decoder
   "Decodes one item from reader returning eof if the end of the reader is
